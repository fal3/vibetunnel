--- conflicted
+++ resolved
@@ -140,11 +140,8 @@
     var app: VibeTunnelApp?
     private let logger = Logger(subsystem: "sh.vibetunnel.vibetunnel", category: "AppDelegate")
     private(set) var statusBarController: StatusBarController?
-<<<<<<< HEAD
     private let notificationService = NotificationService.shared
     private var repositoryPathSync: RepositoryPathSyncService?
-=======
->>>>>>> 57287b05
 
     /// Distributed notification name used to ask an existing instance to show the Settings window.
     private static let showSettingsNotification = Notification.Name("sh.vibetunnel.vibetunnel.showSettings")
